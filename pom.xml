<?xml version="1.0" encoding="UTF-8"?>

<!--
  ~ JBoss, Home of Professional Open Source.
  ~ Copyright 2010, Red Hat, Inc., and individual contributors
  ~ as indicated by the @author tags. See the copyright.txt file in the
  ~ distribution for a full listing of individual contributors.
  ~
  ~ This is free software; you can redistribute it and/or modify it
  ~ under the terms of the GNU Lesser General Public License as
  ~ published by the Free Software Foundation; either version 2.1 of
  ~ the License, or (at your option) any later version.
  ~
  ~ This software is distributed in the hope that it will be useful,
  ~ but WITHOUT ANY WARRANTY; without even the implied warranty of
  ~ MERCHANTABILITY or FITNESS FOR A PARTICULAR PURPOSE. See the GNU
  ~ Lesser General Public License for more details.
  ~
  ~ You should have received a copy of the GNU Lesser General Public
  ~ License along with this software; if not, write to the Free
  ~ Software Foundation, Inc., 51 Franklin St, Fifth Floor, Boston, MA
  ~ 02110-1301 USA, or see the FSF site: http://www.fsf.org.
  -->

<project xmlns="http://maven.apache.org/POM/4.0.0" xmlns:xsi="http://www.w3.org/2001/XMLSchema-instance" xsi:schemaLocation="http://maven.apache.org/POM/4.0.0 http://maven.apache.org/xsd/maven-4.0.0.xsd">
    <modelVersion>4.0.0</modelVersion>

    <parent>
        <groupId>org.jboss</groupId>
        <artifactId>jboss-parent</artifactId>
        <version>16</version>
    </parent>

    <artifactId>jboss-ejb-client</artifactId>
<<<<<<< HEAD
    <version>2.1.6.Final-ossnms-003-SNAPSHOT</version>
=======
    <version>2.1.9.Final-SNAPSHOT</version>
>>>>>>> 39d6c2c7

    <name>JBoss EJB client</name>
    <description>Client library for EJB applications working against Wildfly</description>

    <properties>
        <version.checkstyle.plugin>2.9.1</version.checkstyle.plugin>
        <version.org.jboss.byteman>3.0.1</version.org.jboss.byteman>
        <version.org.jboss.logging.jboss-logging>3.1.4.GA</version.org.jboss.logging.jboss-logging>
        <version.org.jboss.logging.jboss-logging-processor>1.1.0.Final</version.org.jboss.logging.jboss-logging-processor>
        <version.org.jboss.logmanager>1.5.2.Final</version.org.jboss.logmanager>
        <version.org.jboss.marshalling>1.4.3.Final</version.org.jboss.marshalling>
        <version.org.jboss.remoting>4.0.22.Final</version.org.jboss.remoting>
        <version.org.jboss.sasl>1.0.4.Final</version.org.jboss.sasl>
        <version.org.jboss.spec.javax.ejb>1.0.1.Final</version.org.jboss.spec.javax.ejb>
        <version.org.jboss.spec.javax.transaction>1.0.0.Final</version.org.jboss.spec.javax.transaction>
        <version.org.jboss.xnio>3.4.6.Final</version.org.jboss.xnio>

        <maven.compiler.source>1.6</maven.compiler.source>
        <maven.compiler.target>1.6</maven.compiler.target>

        <nexus-host>http://nexus-lis.intra.coriant.com/</nexus-host>
        <project.scm.id>ossnms</project.scm.id>
    </properties>

    <build>
        <resources>
            <resource>
                <directory>src/main/resources</directory>
                <filtering>true</filtering>
            </resource>
        </resources>

        <plugins>
            <plugin>
                <groupId>org.apache.maven.plugins</groupId>
                <artifactId>maven-surefire-plugin</artifactId>
                <version>2.11</version>
                <configuration>
                    <redirectTestOutputToFile>true</redirectTestOutputToFile>
                    <systemProperties>
                        <property>
                            <name>java.util.logging.manager</name>
                            <value>org.jboss.logmanager.LogManager</value>
                        </property>
                    </systemProperties>
                    <!-- Jaikiran: Do not change this since we intentionally want the tests to run in an isolated JVM so as to facilitate
                        certain tests (like ClasspathConfigBasedSelectorTestCase) to not be impacted by system properties potentially
                        set by some other tests -->
                    <forkMode>always</forkMode>
                </configuration>
            </plugin>
            <!-- Checkstyle -->
            <plugin>
                <groupId>org.apache.maven.plugins</groupId>
                <artifactId>maven-checkstyle-plugin</artifactId>
                <version>${version.checkstyle.plugin}</version>
                <configuration>
                    <configLocation>${basedir}/src/config/checkstyle.xml</configLocation>
                    <consoleOutput>true</consoleOutput>
                    <failsOnError>true</failsOnError>
                    <useFile />
                    <linkXRef>false</linkXRef>
                </configuration>
                <executions>
                    <execution>
                        <id>check-style</id>
                        <phase>compile</phase>
                        <goals>
                            <goal>checkstyle</goal>
                        </goals>
                    </execution>
                </executions>
            </plugin>
            <plugin>
                <artifactId>maven-compiler-plugin</artifactId>
            </plugin>
            <plugin>
                <groupId>org.codehaus.mojo</groupId>
                <artifactId>buildnumber-maven-plugin</artifactId>
                <version>1.4</version>
            </plugin>
            <plugin>
                <groupId>org.apache.maven.plugins</groupId>
                <artifactId>maven-javadoc-plugin</artifactId>
                <configuration>
                    <additionalparam>-Xdoclint:none</additionalparam>
                </configuration>
            </plugin>
        </plugins>
    </build>

    <dependencies>
        <dependency>
            <groupId>org.jboss.marshalling</groupId>
            <artifactId>jboss-marshalling</artifactId>
            <version>${version.org.jboss.marshalling}</version>
        </dependency>

        <dependency>
            <groupId>org.jboss.marshalling</groupId>
            <artifactId>jboss-marshalling-river</artifactId>
            <version>${version.org.jboss.marshalling}</version>
        </dependency>

        <dependency>
            <groupId>org.jboss.xnio</groupId>
            <artifactId>xnio-api</artifactId>
            <version>${version.org.jboss.xnio}</version>
        </dependency>

        <dependency>
            <groupId>org.jboss.xnio</groupId>
            <artifactId>xnio-nio</artifactId>
            <version>${version.org.jboss.xnio}</version>
        </dependency>

        <dependency>
            <groupId>org.jboss.remoting</groupId>
            <artifactId>jboss-remoting</artifactId>
            <version>${version.org.jboss.remoting}</version>
        </dependency>

        <dependency>
            <groupId>org.jboss.sasl</groupId>
            <artifactId>jboss-sasl</artifactId>
            <version>${version.org.jboss.sasl}</version>
        </dependency>

        <dependency>
            <groupId>org.jboss.logging</groupId>
            <artifactId>jboss-logging</artifactId>
            <version>${version.org.jboss.logging.jboss-logging}</version>
        </dependency>

        <dependency>
            <groupId>org.jboss.logging</groupId>
            <artifactId>jboss-logging-processor</artifactId>
            <version>${version.org.jboss.logging.jboss-logging-processor}</version>
            <scope>provided</scope>
        </dependency>

        <dependency>
            <groupId>org.jboss.logmanager</groupId>
            <artifactId>jboss-logmanager</artifactId>
            <version>${version.org.jboss.logmanager}</version>
            <scope>test</scope>
        </dependency>

        <dependency>
            <groupId>org.jboss.spec.javax.ejb</groupId>
            <artifactId>jboss-ejb-api_3.1_spec</artifactId>
            <version>${version.org.jboss.spec.javax.ejb}</version>
        </dependency>

        <dependency>
            <groupId>org.jboss.spec.javax.transaction</groupId>
            <artifactId>jboss-transaction-api_1.1_spec</artifactId>
            <version>${version.org.jboss.spec.javax.transaction}</version>
        </dependency>

        <!-- byteman -->
        <dependency>
            <groupId>org.jboss.byteman</groupId>
            <artifactId>byteman</artifactId>
            <scope>test</scope>
            <version>${version.org.jboss.byteman}</version>
        </dependency>
        <dependency>
            <groupId>org.jboss.byteman</groupId>
            <artifactId>byteman-submit</artifactId>
            <scope>test</scope>
            <version>${version.org.jboss.byteman}</version>
        </dependency>
        <dependency>
            <groupId>org.jboss.byteman</groupId>
            <artifactId>byteman-install</artifactId>
            <scope>test</scope>
            <version>${version.org.jboss.byteman}</version>
        </dependency>
        <dependency>
            <groupId>org.jboss.byteman</groupId>
            <artifactId>byteman-bmunit</artifactId>
            <scope>test</scope>
            <version>${version.org.jboss.byteman}</version>
        </dependency>

        <!-- JUnit -->
        <dependency>
            <groupId>junit</groupId>
            <artifactId>junit</artifactId>
            <version>4.8.2</version>
            <scope>test</scope>
        </dependency>
    </dependencies>

    <scm>
        <connection>scm:git:https://github.com/ossnms/jboss-ejb-client.git</connection>
        <developerConnection>scm:git:https://github.com/ossnms/jboss-ejb-client.git</developerConnection>
        <url>https://github.com/ossnms/jboss-ejb-client</url>
      <tag>HEAD</tag>
  </scm>

    <distributionManagement>
        <repository>
            <id>releases</id>
            <name>TNMS - releases repository</name>
            <url>${nexus-host}/nexus/content/repositories/releases/</url>
        </repository>
    </distributionManagement>

</project><|MERGE_RESOLUTION|>--- conflicted
+++ resolved
@@ -32,11 +32,7 @@
     </parent>
 
     <artifactId>jboss-ejb-client</artifactId>
-<<<<<<< HEAD
-    <version>2.1.6.Final-ossnms-003-SNAPSHOT</version>
-=======
-    <version>2.1.9.Final-SNAPSHOT</version>
->>>>>>> 39d6c2c7
+    <version>2.1.8.Final-ossnms-001-SNAPSHOT</version>
 
     <name>JBoss EJB client</name>
     <description>Client library for EJB applications working against Wildfly</description>
